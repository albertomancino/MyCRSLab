# @Time   : 2020/12/9
# @Author : Yuanhang Zhou
# @Email  : sdzyh002@gmail.com

# UPDATE:
# @Time   : 2021/1/3
# @Author : Xiaolei Wang
# @Email  : wxl1999@foxmail.com

import os
from math import floor

import torch
from loguru import logger

from crslab.config import PRETRAIN_PATH
from crslab.data import get_dataloader, dataset_language_map
from crslab.evaluator.metrics.base import AverageMetric
from crslab.evaluator.metrics.gen import PPLMetric
from crslab.system.base import BaseSystem
from crslab.system.utils.functions import ind2txt


class TGReDialSystem(BaseSystem):
    """This is the system for TGReDial model"""

    def __init__(self, opt, train_dataloader, valid_dataloader, test_dataloader, vocab, side_data, restore_system=False,
                 interact=False, debug=False, tensorboard=False):
        """

        Args:
            opt (dict): Indicating the hyper parameters.
            train_dataloader (BaseDataLoader): Indicating the train dataloader of corresponding dataset.
            valid_dataloader (BaseDataLoader): Indicating the valid dataloader of corresponding dataset.
            test_dataloader (BaseDataLoader): Indicating the test dataloader of corresponding dataset.
            vocab (dict): Indicating the vocabulary.
            side_data (dict): Indicating the side data.
            restore_system (bool, optional): Indicating if we store system after training. Defaults to False.
            interact (bool, optional): Indicating if we interact with system. Defaults to False.
            debug (bool, optional): Indicating if we train in debug mode. Defaults to False.
            tensorboard (bool, optional) Indicating if we monitor the training performance in tensorboard. Defaults to False. 

        """
        super(TGReDialSystem, self).__init__(opt, train_dataloader, valid_dataloader,
                                             test_dataloader, vocab, side_data, restore_system, interact, debug, tensorboard)

        if hasattr(self, 'conv_model'):
            self.ind2tok = vocab['conv']['ind2tok']
            self.end_token_idx = vocab['conv']['end']
        if hasattr(self, 'rec_model'):
            self.item_ids = side_data['rec']['item_entity_ids']
            self.id2entity = vocab['rec']['id2entity']

        if hasattr(self, 'rec_model'):
            self.rec_optim_opt = self.opt['rec']
            self.rec_epoch = self.rec_optim_opt['epoch']
            self.rec_batch_size = self.rec_optim_opt['batch_size']

        if hasattr(self, 'conv_model'):
            self.conv_optim_opt = self.opt['conv']
            self.conv_epoch = self.conv_optim_opt['epoch']
            self.conv_batch_size = self.conv_optim_opt['batch_size']
            if self.conv_optim_opt.get('lr_scheduler', None) and 'Transformers' in self.conv_optim_opt['lr_scheduler'][
                'name']:
                batch_num = 0
                for _ in self.train_dataloader['conv'].get_conv_data(batch_size=self.conv_batch_size, shuffle=False):
                    batch_num += 1
                conv_training_steps = self.conv_epoch * floor(batch_num / self.conv_optim_opt.get('update_freq', 1))
                self.conv_optim_opt['lr_scheduler']['training_steps'] = conv_training_steps

        if hasattr(self, 'policy_model'):
            self.policy_optim_opt = self.opt['policy']
            self.policy_epoch = self.policy_optim_opt['epoch']
            self.policy_batch_size = self.policy_optim_opt['batch_size']

        self.language = dataset_language_map[self.opt['dataset']]

    def rec_evaluate(self, rec_predict, item_label):
        rec_predict = rec_predict.cpu()
        rec_predict = rec_predict[:, self.item_ids]
        _, rec_ranks = torch.topk(rec_predict, 50, dim=-1)
        rec_ranks = rec_ranks.tolist()
        item_label = item_label.tolist()
        for rec_rank, item in zip(rec_ranks, item_label):
            item = self.item_ids.index(item)
            self.evaluator.rec_evaluate(rec_rank, item)

    def policy_evaluate(self, rec_predict, movie_label):
        rec_predict = rec_predict.cpu()
        _, rec_ranks = torch.topk(rec_predict, 50, dim=-1)
        rec_ranks = rec_ranks.tolist()
        movie_label = movie_label.tolist()
        for rec_rank, movie in zip(rec_ranks, movie_label):
            self.evaluator.rec_evaluate(rec_rank, movie)

    def conv_evaluate(self, prediction, response):
        """
        Args:
            prediction: torch.LongTensor, shape=(bs, response_truncate-1)
            response: torch.LongTensor, shape=(bs, response_truncate)

            the first token in response is <|endoftext|>,  it is not in prediction
        """
        prediction = prediction.tolist()
        response = response.tolist()
        for p, r in zip(prediction, response):
            p_str = ind2txt(p, self.ind2tok, self.end_token_idx)
            r_str = ind2txt(r[1:], self.ind2tok, self.end_token_idx)
            self.evaluator.gen_evaluate(p_str, [r_str])

    def step(self, batch, stage, mode):
        """
        stage: ['policy', 'rec', 'conv']
        mode: ['train', 'val', 'test]
        """
        batch = [ele.to(self.device) for ele in batch]
        if stage == 'policy':
            if mode == 'train':
                self.policy_model.train()
            else:
                self.policy_model.eval()

            policy_loss, policy_predict = self.policy_model.forward(batch, mode)
            if mode == "train" and policy_loss is not None:
                policy_loss = policy_loss.sum()  # 多gpu训练会返回多个loss，需要合并为一个loss，单gpu训练时调用这个函数也不会报错
                self.backward(policy_loss)
            else:
                self.policy_evaluate(policy_predict, batch[-1])
            if isinstance(policy_loss, torch.Tensor):
                policy_loss = policy_loss.item()
                self.evaluator.optim_metrics.add("policy_loss",
                                                 AverageMetric(policy_loss))
        elif stage == 'rec':
            if mode == 'train':
                self.rec_model.train()
            else:
                self.rec_model.eval()
            rec_loss, rec_predict = self.rec_model.forward(batch, mode)
            rec_loss = rec_loss.sum()  # 多gpu训练会返回多个loss，需要合并为一个loss，单gpu训练时调用这个函数也不会报错
            if mode == "train":
                self.backward(rec_loss)
            else:
                self.rec_evaluate(rec_predict, batch[-1])
            rec_loss = rec_loss.item()
            self.evaluator.optim_metrics.add("rec_loss",
                                             AverageMetric(rec_loss))
        elif stage == "conv":
            if mode != "test":
                # train + valid: need to compute ppl
                gen_loss, pred = self.conv_model.forward(batch, mode)
                gen_loss = gen_loss.sum()  # 多gpu训练会返回多个loss，需要合并为一个loss，单gpu训练时调用这个函数也不会报错
                if mode == 'train':
                    self.backward(gen_loss)
                else:
                    self.conv_evaluate(pred, batch[-1])
                gen_loss = gen_loss.item()
                self.evaluator.optim_metrics.add("gen_loss",
                                                 AverageMetric(gen_loss))
                self.evaluator.gen_metrics.add("ppl", PPLMetric(gen_loss))
            else:
                # generate response in conv_model.step
                pred = self.conv_model.forward(batch, mode)
                self.conv_evaluate(pred, batch[-1])
        else:
            raise

    def train_recommender(self):
        if hasattr(self.rec_model, 'bert'):
            if os.environ["CUDA_VISIBLE_DEVICES"] == '-1':
                bert_param = list(self.rec_model.bert.named_parameters())
            else:
                bert_param = list(self.rec_model.module.bert.named_parameters())
            bert_param_name = ['bert.' + n for n, p in bert_param]
        else:
            bert_param = []
            bert_param_name = []
        other_param = [
            name_param for name_param in self.rec_model.named_parameters()
            if name_param[0] not in bert_param_name
        ]
        params = [{'params': [p for n, p in bert_param], 'lr': self.rec_optim_opt['lr_bert']},
                  {'params': [p for n, p in other_param]}]
        self.init_optim(self.rec_optim_opt, params)

        for epoch in range(self.rec_epoch):
            self.evaluator.reset_metrics()
            logger.info(f'[Recommendation epoch {str(epoch)}]')
            for batch in self.train_dataloader['rec'].get_rec_data(self.rec_batch_size,
                                                                   shuffle=True):
                self.step(batch, stage='rec', mode='train')
            self.evaluator.report(epoch=epoch, mode='train')
            # val
            with torch.no_grad():
                self.evaluator.reset_metrics()
                for batch in self.valid_dataloader['rec'].get_rec_data(
                        self.rec_batch_size, shuffle=False):
                    self.step(batch, stage='rec', mode='val')
                self.evaluator.report(epoch=epoch, mode='val')
                # early stop
                metric = self.evaluator.rec_metrics['hit@1'] + self.evaluator.rec_metrics['hit@50']
                if self.early_stop(metric):
                    break
        # test
        with torch.no_grad():
            self.evaluator.reset_metrics()
            for batch in self.test_dataloader['rec'].get_rec_data(self.rec_batch_size,
                                                                  shuffle=False):
                self.step(batch, stage='rec', mode='test')
<<<<<<< HEAD
            self.evaluator.report(mode='test')
=======
            self.evaluator.report()
        self.rec_model.cpu()  # 清理model占用的cuda显存
        torch.cuda.empty_cache()  # 清理显存


>>>>>>> 2650bb9e

    def train_conversation(self):
        self.init_optim(self.conv_optim_opt, self.conv_model.parameters())

        for epoch in range(self.conv_epoch):
            self.evaluator.reset_metrics()
            logger.info(f'[Conversation epoch {str(epoch)}]')
            for batch in self.train_dataloader['conv'].get_conv_data(
                    batch_size=self.conv_batch_size, shuffle=True):
                self.step(batch, stage='conv', mode='train')
            self.evaluator.report(epoch=epoch, mode='train')
            # val
            with torch.no_grad():
                self.evaluator.reset_metrics()
                for batch in self.valid_dataloader['conv'].get_conv_data(
                        batch_size=self.conv_batch_size, shuffle=False):
                    self.step(batch, stage='conv', mode='val')
                self.evaluator.report(epoch=epoch, mode='val')
                # early stop
                metric = self.evaluator.gen_metrics['ppl']
                if self.early_stop(metric):
                    break
        # test
        with torch.no_grad():
            self.evaluator.reset_metrics()
            for batch in self.test_dataloader['conv'].get_conv_data(
                    batch_size=self.conv_batch_size, shuffle=False):
                self.step(batch, stage='conv', mode='test')
            self.evaluator.report(mode='test')

        self.conv_model.cpu()
        torch.cuda.empty_cache()  # 清理显存

    def train_policy(self):
        policy_params = list(self.policy_model.named_parameters())
        no_decay = ['bias', 'LayerNorm.bias', 'LayerNorm.weight']
        params = [{
            'params': [
                p for n, p in policy_params
                if not any(nd in n for nd in no_decay)
            ],
            'weight_decay':
                self.policy_optim_opt['weight_decay']
        }, {
            'params': [
                p for n, p in policy_params
                if any(nd in n for nd in no_decay)
            ],
        }]
        self.init_optim(self.policy_optim_opt, params)

        for epoch in range(self.policy_epoch):
            self.evaluator.reset_metrics()
            logger.info(f'[Policy epoch {str(epoch)}]')
            # change the shuffle to True
            for batch in self.train_dataloader['policy'].get_policy_data(
                    self.policy_batch_size, shuffle=True):
                self.step(batch, stage='policy', mode='train')
            self.evaluator.report(epoch=epoch, mode='train')
            # val
            with torch.no_grad():
                self.evaluator.reset_metrics()
                for batch in self.valid_dataloader['policy'].get_policy_data(
                        self.policy_batch_size, shuffle=False):
                    self.step(batch, stage='policy', mode='val')
                self.evaluator.report(epoch=epoch, mode='val')
                # early stop
                metric = self.evaluator.rec_metrics['hit@1'] + self.evaluator.rec_metrics['hit@50']
                if self.early_stop(metric):
                    break
        # test
        with torch.no_grad():
            self.evaluator.reset_metrics()
            for batch in self.test_dataloader['policy'].get_policy_data(
                    self.policy_batch_size, shuffle=False):
                self.step(batch, stage='policy', mode='test')
            self.evaluator.report(mode='test')

        self.policy_model.cpu()  # 清理model占用的cuda显存
        torch.cuda.empty_cache()

    def fit(self):
        if hasattr(self, 'rec_model'):
            self.train_recommender()
        if hasattr(self, 'policy_model'):
            self.train_policy()
        if hasattr(self, 'conv_model'):
            self.train_conversation()

    def interact(self):
        self.init_interact()
        input_text = self.get_input(self.language)
        while not self.finished:
            # rec
            if hasattr(self, 'rec_model'):
                rec_input = self.process_input(input_text, 'rec')
                scores = self.rec_model.forward(rec_input, 'infer')

                scores = scores.cpu()[0]
                scores = scores[self.item_ids]
                _, rank = torch.topk(scores, 10, dim=-1)
                item_ids = []
                for r in rank.tolist():
                    item_ids.append(self.item_ids[r])
                first_item_id = item_ids[:1]
                self.update_context('rec', entity_ids=first_item_id, item_ids=first_item_id)

                print(f"[Recommend]:")
                for item_id in item_ids:
                    if item_id in self.id2entity:
                        print(self.id2entity[item_id])
            # conv
            if hasattr(self, 'conv_model'):
                conv_input = self.process_input(input_text, 'conv')
                preds = self.conv_model.forward(conv_input, 'infer').tolist()[0]
                p_str = ind2txt(preds, self.ind2tok, self.end_token_idx)

                token_ids, entity_ids, movie_ids, word_ids = self.convert_to_id(p_str, 'conv')
                self.update_context('conv', token_ids, entity_ids, movie_ids, word_ids)

                print(f"[Response]:\n{p_str}")
            # input
            input_text = self.get_input(self.language)

    def process_input(self, input_text, stage):
        token_ids, entity_ids, movie_ids, word_ids = self.convert_to_id(input_text, stage)
        self.update_context(stage, token_ids, entity_ids, movie_ids, word_ids)

        data = {'role': 'Seeker', 'context_tokens': self.context[stage]['context_tokens'],
                'context_entities': self.context[stage]['context_entities'],
                'context_words': self.context[stage]['context_words'],
                'context_items': self.context[stage]['context_items'],
                'user_profile': self.context[stage]['user_profile'],
                'interaction_history': self.context[stage]['interaction_history']}
        dataloader = get_dataloader(self.opt, data, self.vocab[stage])
        if stage == 'rec':
            data = dataloader.rec_interact(data)
        elif stage == 'conv':
            data = dataloader.conv_interact(data)

        data = [ele.to(self.device) if isinstance(ele, torch.Tensor) else ele for ele in data]
        return data

    def convert_to_id(self, text, stage):
        if self.language == 'zh':
            tokens = self.tokenize(text, 'pkuseg')
        elif self.language == 'en':
            tokens = self.tokenize(text, 'nltk')
        else:
            raise

        entities = self.link(tokens, self.side_data[stage]['entity_kg']['entity'])
        words = self.link(tokens, self.side_data[stage]['word_kg']['entity'])

        if self.opt['tokenize'][stage] in ('gpt2', 'bert'):
            language = dataset_language_map[self.opt['dataset']]
            path = os.path.join(PRETRAIN_PATH, self.opt['tokenize'][stage], language)
            tokens = self.tokenize(text, 'bert', path)

        token_ids = [self.vocab[stage]['tok2ind'].get(token, self.vocab[stage]['unk']) for token in tokens]
        entity_ids = [self.vocab[stage]['entity2id'][entity] for entity in entities if
                      entity in self.vocab[stage]['entity2id']]
        movie_ids = [entity_id for entity_id in entity_ids if entity_id in self.item_ids]
        word_ids = [self.vocab[stage]['word2id'][word] for word in words if word in self.vocab[stage]['word2id']]

        return token_ids, entity_ids, movie_ids, word_ids<|MERGE_RESOLUTION|>--- conflicted
+++ resolved
@@ -122,7 +122,7 @@
 
             policy_loss, policy_predict = self.policy_model.forward(batch, mode)
             if mode == "train" and policy_loss is not None:
-                policy_loss = policy_loss.sum()  # 多gpu训练会返回多个loss，需要合并为一个loss，单gpu训练时调用这个函数也不会报错
+                policy_loss = policy_loss.sum()
                 self.backward(policy_loss)
             else:
                 self.policy_evaluate(policy_predict, batch[-1])
@@ -136,7 +136,7 @@
             else:
                 self.rec_model.eval()
             rec_loss, rec_predict = self.rec_model.forward(batch, mode)
-            rec_loss = rec_loss.sum()  # 多gpu训练会返回多个loss，需要合并为一个loss，单gpu训练时调用这个函数也不会报错
+            rec_loss = rec_loss.sum()
             if mode == "train":
                 self.backward(rec_loss)
             else:
@@ -148,7 +148,7 @@
             if mode != "test":
                 # train + valid: need to compute ppl
                 gen_loss, pred = self.conv_model.forward(batch, mode)
-                gen_loss = gen_loss.sum()  # 多gpu训练会返回多个loss，需要合并为一个loss，单gpu训练时调用这个函数也不会报错
+                gen_loss = gen_loss.sum()
                 if mode == 'train':
                     self.backward(gen_loss)
                 else:
@@ -206,15 +206,7 @@
             for batch in self.test_dataloader['rec'].get_rec_data(self.rec_batch_size,
                                                                   shuffle=False):
                 self.step(batch, stage='rec', mode='test')
-<<<<<<< HEAD
             self.evaluator.report(mode='test')
-=======
-            self.evaluator.report()
-        self.rec_model.cpu()  # 清理model占用的cuda显存
-        torch.cuda.empty_cache()  # 清理显存
-
-
->>>>>>> 2650bb9e
 
     def train_conversation(self):
         self.init_optim(self.conv_optim_opt, self.conv_model.parameters())
@@ -244,9 +236,6 @@
                     batch_size=self.conv_batch_size, shuffle=False):
                 self.step(batch, stage='conv', mode='test')
             self.evaluator.report(mode='test')
-
-        self.conv_model.cpu()
-        torch.cuda.empty_cache()  # 清理显存
 
     def train_policy(self):
         policy_params = list(self.policy_model.named_parameters())
@@ -293,9 +282,6 @@
                 self.step(batch, stage='policy', mode='test')
             self.evaluator.report(mode='test')
 
-        self.policy_model.cpu()  # 清理model占用的cuda显存
-        torch.cuda.empty_cache()
-
     def fit(self):
         if hasattr(self, 'rec_model'):
             self.train_recommender()
